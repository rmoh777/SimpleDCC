--- conflicted
+++ resolved
@@ -5,12 +5,9 @@
   "type": "module",
   "scripts": {
     "dev": "vite dev",
-<<<<<<< HEAD
     "dev:pages": "npm run build && wrangler pages dev .svelte-kit/cloudflare --d1 DB=e5bfcb56-11ad-4288-a74c-3749f2ddfd1b",
+    "dev:cf": "wrangler dev --d1 DB=e5bfcb56-11ad-4288-a74c-3749f2ddfd1b",
     "dev:watch": "npm run build -- --watch",
-=======
-    "dev:cf": "wrangler dev --d1 DB=e5bfcb56-11ad-4288-a74c-3749f2ddfd1b",
->>>>>>> d05d5958
     "build": "vite build",
     "preview": "vite preview",
     "test": "vitest run",
